--- conflicted
+++ resolved
@@ -32,13 +32,8 @@
 if debug:
     optimize = 0
 
-<<<<<<< HEAD
-# Basic compile (mono64 only)?
-basic = bool(int(os.getenv('STARRY_BASIC', 0)))
-=======
 # Module bitsum (1 + 2 + 4 + 8 = 15)
 bitsum = int(os.getenv('STARRY_BITSUM', 15))
->>>>>>> 2feca289
 
 class get_pybind_include(object):
     """
@@ -81,20 +76,6 @@
                       [(key, value) for key, value in macros.items()]
     )
 
-<<<<<<< HEAD
-if basic:
-    ext_modules = [
-        get_ext('starry._starry_mono_64', 'STARRY_MONO_64')
-    ]
-else:
-    ext_modules = [
-        get_ext('starry._starry_mono_64', 'STARRY_MONO_64'),
-        get_ext('starry._starry_mono_128', 'STARRY_MONO_128'),
-        get_ext('starry._starry_spectral_64', 'STARRY_SPECTRAL_64'),
-        get_ext('starry._starry_spectral_128', 'STARRY_SPECTRAL_128'),
-    ]
-
-=======
 # Figure out which modules to compile (default all)
 ext_modules = []
 if (bitsum & STARRY_MONO_64):
@@ -105,7 +86,6 @@
     ext_modules.append(get_ext('starry._starry_spectral_64', 'STARRY_SPECTRAL_64'))
 if (bitsum & STARRY_SPECTRAL_128):
     ext_modules.append(get_ext('starry._starry_spectral_128', 'STARRY_SPECTRAL_128'))
->>>>>>> 2feca289
 
 # As of Python 3.6, CCompiler has a `has_flag` method.
 # cf http://bugs.python.org/issue26689
